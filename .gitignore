--- conflicted
+++ resolved
@@ -1,303 +1,297 @@
-*.py[cod]
-
-# C extensions
-*.so
-*.properties
-*.sqlite3
-*.hdf5
-*.stl
-*.pkl
-*.msh
-*.xdmf
-*.db
-*.svg
-*.db
-test_mask_metadata.csv
-test_mask_metadata.yml
-.pyre_configuration
-poetry.lock
-mask.csv
-mask.yml
-gdsfactory/simulation/gtidy3d/sim_run.yam
-gdsfactory/schema.yaml
-sim_run.yaml
-docs/notebooks/ring.yml
-.ruff_cache/
-
-# Packages
-*.egg
-*.oas
-*.egg-info
-docs/notebooks/demo.yml
-Pipfile.lock
-dist
-doc_pdks/
-deprecated/
-pip-wheel-metadata/
-pdk_docs/
-build
-gdslib/
-eggs
-parts
-bin
-var
-sdist
-develop-eggs
-.installed.cfg
-devsim/
-lib/
-lib64
-docs/notebooks/playground_repo
-__pycache__
-.mypy_cache/
-.pyre/
-extra/
-gdsfactory/components/doc
-cml/
-mzi.yml
-*.out
-mpb-sim/
-data/
-extrakdown-parser/
-
-# Installer logs
-pip-log.txt
-
-# Unit test / coverage reports
-.coverage
-.tox
-nosetests.xml
-*.obtained.*
-
-# Translations
-*.mo
-
-# Mr Developer
-.mr.developer.cfg
-.project
-.pydevproject
-gdsfactory/gds/.gds/
-
-# General
-.DS_Store
-.AppleDouble
-.LSOverride
-tags
-
-# Icon must end with two \r
-Icon
-vim-markdown-preview.html
-
-# Thumbnails
-._*
-*.pyc
-*.pyo
-
-# Files that might appear in the root of a volume
-.DocumentRevisions-V100
-.fseventsd
-.Spotlight-V100
-.TemporaryItems
-.Trashes
-.VolumeIcon.icns
-.com.apple.timemachine.donotpresent
-
-# Directories potentially created on remote AFP share
-.AppleDB
-.AppleDesktop
-Network Trash Folder
-Temporary Items
-.apdisk
-
-# Rope project settings
-.ropeproject
-
-# Environments
-.env
-.venv
-env/
-venv/
-ENV/
-env.bak/
-venv.bak
-.mypy_cache/
-
-.idea/
-*.cprof
-
-# Sphinx documentation
-doc/_build/
-
-Icon?
-*.h5
-*.log
-*.DS_Store
-*.lyrdb
-*.7z
-*.mpg
-*.pdf
-*.fsp
-*.lms
-*.icp
-*.ldf
-*.bak
-*.dat
-*.mat
-
-*.tar.gz
-*.gds
-*.json
-*.zip
-*.rdb
-*.sty
-*.blg
-*.aux
-*.bbl
-*.bib
-*.bst
-*.ppt
-*.gif
-*.pptx
-*.js
-*.prj
-*.swp
-*.lms
-*.wpr
-*.wpu
-.pytest_cache
-
-# Fab-specific
-*.gds
-*.gds2
-
-# Random stuff
-.noseids
-.tags
-
-# Python
-
-# Byte-compiled / optimized / DLL files
-__pycache__/
-*.py[cod]
-*$py.class
-
-# C extensions
-*.so
-
-# Distribution / packaging
-.Python
-build/
-develop-eggs/
-dist/
-downloads/
-eggs/
-.eggs/
-lib/
-lib64/
-parts/
-sdist/
-var/
-wheels/
-*.egg-info/
-.installed.cfg
-*.egg
-MANIFEST
-
-# PyInstaller
-#  Usually these files are written by a python script from a template
-#  before PyInstaller builds the exe, so as to inject date/other infos into it.
-*.manifest
-*.spec
-
-# Installer logs
-pip-log.txt
-pip-delete-this-directory.txt
-
-# Unit test / coverage reports
-htmlcov/
-.tox/
-.coverage
-.coverage.*
-.cache
-nosetests.xml
-coverage.xml
-*.cover
-.hypothesis/
-.pytest_cache/
-
-# Translations
-*.mo
-*.pot
-
-# Django stuff:
-*.log
-local_settings.py
-db.sqlite3
-
-# Flask stuff:
-instance/
-.webassets-cache
-
-# Scrapy stuff:
-.scrapy
-
-# Sphinx documentation
-docs/_build/
-docs/_autosummary/
-
-# PyBuilder
-target/
-
-# Jupyter Notebook
-.ipynb_checkpoints
-
-# pyenv
-.python-version
-pyvenv.cfg
-
-# celery beat schedule file
-celerybeat-schedule
-
-# SageMath parsed files
-*.sage.py
-
-# Environments
-.env
-.venv
-env/
-venv/
-ENV/
-env.bak/
-venv.bak/
-
-# Spyder project settings
-.spyderproject
-.spyproject
-
-# Rope project settings
-.ropeproject
-
-# mkdocs documentation
-/site
-
-# mypy
-.mypy_cache/
-
-# netlist stuff
-*.spi # lumerical
-*.nst # json netlist format
-
-# lumerical interconnect
-*.ich
-docs/notebooks/plugins/sax/fdtd_vs_model.png
-<<<<<<< HEAD
-gdsfactory/generic_tech/klayout/tech/layers.py
-/gdslib
-
-=======
-gdsfactory/klayout/tech/layers.py
-/gdslib
-
-# Optimiser output
-tune/
->>>>>>> 07e990e4
+*.py[cod]
+
+# C extensions
+*.so
+*.properties
+*.sqlite3
+*.hdf5
+*.stl
+*.pkl
+*.msh
+*.xdmf
+*.db
+*.svg
+*.db
+test_mask_metadata.csv
+test_mask_metadata.yml
+.pyre_configuration
+poetry.lock
+mask.csv
+mask.yml
+gdsfactory/simulation/gtidy3d/sim_run.yam
+gdsfactory/schema.yaml
+sim_run.yaml
+docs/notebooks/ring.yml
+.ruff_cache/
+
+# Packages
+*.egg
+*.oas
+*.egg-info
+docs/notebooks/demo.yml
+Pipfile.lock
+dist
+doc_pdks/
+deprecated/
+pip-wheel-metadata/
+pdk_docs/
+build
+gdslib/
+eggs
+parts
+bin
+var
+sdist
+develop-eggs
+.installed.cfg
+devsim/
+lib/
+lib64
+docs/notebooks/playground_repo
+__pycache__
+.mypy_cache/
+.pyre/
+extra/
+gdsfactory/components/doc
+cml/
+mzi.yml
+*.out
+mpb-sim/
+data/
+extrakdown-parser/
+
+# Installer logs
+pip-log.txt
+
+# Unit test / coverage reports
+.coverage
+.tox
+nosetests.xml
+*.obtained.*
+
+# Translations
+*.mo
+
+# Mr Developer
+.mr.developer.cfg
+.project
+.pydevproject
+gdsfactory/gds/.gds/
+
+# General
+.DS_Store
+.AppleDouble
+.LSOverride
+tags
+
+# Icon must end with two \r
+Icon
+vim-markdown-preview.html
+
+# Thumbnails
+._*
+*.pyc
+*.pyo
+
+# Files that might appear in the root of a volume
+.DocumentRevisions-V100
+.fseventsd
+.Spotlight-V100
+.TemporaryItems
+.Trashes
+.VolumeIcon.icns
+.com.apple.timemachine.donotpresent
+
+# Directories potentially created on remote AFP share
+.AppleDB
+.AppleDesktop
+Network Trash Folder
+Temporary Items
+.apdisk
+
+# Rope project settings
+.ropeproject
+
+# Environments
+.env
+.venv
+env/
+venv/
+ENV/
+env.bak/
+venv.bak
+.mypy_cache/
+
+.idea/
+*.cprof
+
+# Sphinx documentation
+doc/_build/
+
+Icon?
+*.h5
+*.log
+*.DS_Store
+*.lyrdb
+*.7z
+*.mpg
+*.pdf
+*.fsp
+*.lms
+*.icp
+*.ldf
+*.bak
+*.dat
+*.mat
+
+*.tar.gz
+*.gds
+*.json
+*.zip
+*.rdb
+*.sty
+*.blg
+*.aux
+*.bbl
+*.bib
+*.bst
+*.ppt
+*.gif
+*.pptx
+*.js
+*.prj
+*.swp
+*.lms
+*.wpr
+*.wpu
+.pytest_cache
+
+# Fab-specific
+*.gds
+*.gds2
+
+# Random stuff
+.noseids
+.tags
+
+# Python
+
+# Byte-compiled / optimized / DLL files
+__pycache__/
+*.py[cod]
+*$py.class
+
+# C extensions
+*.so
+
+# Distribution / packaging
+.Python
+build/
+develop-eggs/
+dist/
+downloads/
+eggs/
+.eggs/
+lib/
+lib64/
+parts/
+sdist/
+var/
+wheels/
+*.egg-info/
+.installed.cfg
+*.egg
+MANIFEST
+
+# PyInstaller
+#  Usually these files are written by a python script from a template
+#  before PyInstaller builds the exe, so as to inject date/other infos into it.
+*.manifest
+*.spec
+
+# Installer logs
+pip-log.txt
+pip-delete-this-directory.txt
+
+# Unit test / coverage reports
+htmlcov/
+.tox/
+.coverage
+.coverage.*
+.cache
+nosetests.xml
+coverage.xml
+*.cover
+.hypothesis/
+.pytest_cache/
+
+# Translations
+*.mo
+*.pot
+
+# Django stuff:
+*.log
+local_settings.py
+db.sqlite3
+
+# Flask stuff:
+instance/
+.webassets-cache
+
+# Scrapy stuff:
+.scrapy
+
+# Sphinx documentation
+docs/_build/
+docs/_autosummary/
+
+# PyBuilder
+target/
+
+# Jupyter Notebook
+.ipynb_checkpoints
+
+# pyenv
+.python-version
+pyvenv.cfg
+
+# celery beat schedule file
+celerybeat-schedule
+
+# SageMath parsed files
+*.sage.py
+
+# Environments
+.env
+.venv
+env/
+venv/
+ENV/
+env.bak/
+venv.bak/
+
+# Spyder project settings
+.spyderproject
+.spyproject
+
+# Rope project settings
+.ropeproject
+
+# mkdocs documentation
+/site
+
+# mypy
+.mypy_cache/
+
+# netlist stuff
+*.spi # lumerical
+*.nst # json netlist format
+
+# lumerical interconnect
+*.ich
+docs/notebooks/plugins/sax/fdtd_vs_model.png
+gdsfactory/generic_tech/klayout/tech/layers.py
+/gdslib
+
+# Optimiser output
+tune/