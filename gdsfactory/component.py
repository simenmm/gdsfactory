"""Component is a canvas for geometry.

Adapted from PHIDL https://github.com/amccaugh/phidl/ by Adam McCaughan
"""
from __future__ import annotations

import datetime
import hashlib
import itertools
import math
import pathlib
import tempfile
import warnings
from collections.abc import Iterable
from pathlib import Path
from typing import Any, Dict, List, Optional, Set, Tuple, Union

import gdstk
import kfactory as kf
import numpy as np
import yaml
from kfactory import kdb
from omegaconf import DictConfig, OmegaConf
from typing_extensions import Literal

from gdsfactory.component_layout import (
    Label,
    Polygon,
    _align,
    _distribute,
    _parse_layer,
)
from gdsfactory.config import CONF, logger
from gdsfactory.cross_section import CrossSection
from gdsfactory.port import (
    Port,
    port_to_kport,
    auto_rename_ports,
    auto_rename_ports_counter_clockwise,
    auto_rename_ports_layer_orientation,
    auto_rename_ports_orientation,
    map_ports_layer_to_orientation,
    map_ports_to_orientation_ccw,
    map_ports_to_orientation_cw,
    select_ports,
)
from gdsfactory.serialization import clean_dict
from gdsfactory.snap import snap_to_grid
from gdsfactory.technology import LayerView, LayerViews
from gdsfactory.generic_tech import LAYER

Plotter = Literal["holoviews", "matplotlib", "qt", "klayout"]
Axis = Literal["x", "y"]

Number = Union[float, int]
Coordinate = Union[Tuple[Number, Number], np.ndarray, List[Number]]


class SizeInfo:
    def __init__(self, bbox: np.ndarray) -> None:
        """Initialize this object."""
        self.west = bbox[0, 0]
        self.east = bbox[1, 0]
        self.south = bbox[0, 1]
        self.north = bbox[1, 1]

        self.width = self.east - self.west
        self.height = self.north - self.south

        xc = 0.5 * (self.east + self.west)
        yc = 0.5 * (self.north + self.south)

        self.sw = np.array([self.west, self.south])
        self.se = np.array([self.east, self.south])
        self.nw = np.array([self.west, self.north])
        self.ne = np.array([self.east, self.north])

        self.cw = np.array([self.west, yc])
        self.ce = np.array([self.east, yc])
        self.nc = np.array([xc, self.north])
        self.sc = np.array([xc, self.south])
        self.cc = self.center = np.array([xc, yc])

    def get_rect(
        self, padding=0, padding_w=None, padding_e=None, padding_n=None, padding_s=None
    ) -> Tuple[Coordinate, Coordinate, Coordinate, Coordinate]:
        w, e, s, n = self.west, self.east, self.south, self.north

        padding_n = padding if padding_n is None else padding_n
        padding_e = padding if padding_e is None else padding_e
        padding_w = padding if padding_w is None else padding_w
        padding_s = padding if padding_s is None else padding_s

        w = w - padding_w
        e = e + padding_e
        s = s - padding_s
        n = n + padding_n

        return ((w, s), (e, s), (e, n), (w, n))

    @property
    def rect(self) -> Tuple[Coordinate, Coordinate]:
        return self.get_rect()

    def __str__(self) -> str:
        """Return a string representation of the object."""
        return f"w: {self.west}\ne: {self.east}\ns: {self.south}\nn: {self.north}\n"


class MutabilityError(ValueError):
    pass


def _get_dependencies(component, references_set):
    for ref in component.references:
        references_set.add(ref.ref_cell)
        _get_dependencies(ref.ref_cell, references_set)


mutability_error_message = """
You cannot modify a Component after creation as it will affect all of its instances.

Create a new Component and add a reference to it.

For example:

# BAD
c = gf.components.bend_euler()
c.add_ref(gf.components.mzi())

# GOOD
c = gf.Component()
c.add_ref(gf.components.bend_euler())
c.add_ref(gf.components.mzi())
"""

PathType = Union[str, Path]
Float2 = Tuple[float, float]
Layer = Tuple[int, int]
Layers = Tuple[Layer, ...]
LayerSpec = Union[str, int, Layer, None]

tmp = pathlib.Path(tempfile.TemporaryDirectory().name) / "gdsfactory"
tmp.mkdir(exist_ok=True, parents=True)
_timestamp2019 = datetime.datetime.fromtimestamp(1572014192.8273)
MAX_NAME_LENGTH = 32


def _rnd(arr, precision=1e-4):
    arr = np.ascontiguousarray(arr)
    ndigits = round(-math.log10(precision))
    return np.ascontiguousarray(arr.round(ndigits) / precision, dtype=np.int64)


class Instance(kf.Instance):
    def mirror(self):
        self.trans.mirror = False if self.trans.is_mirror() else True

    def rotate(self, angle):
        self.transform(kf.kdb.DTrans(angle, False, 0, 0))

    def connect(
        self,
        port: str,
        destination: ComponentReference | Port,
        destination_name: Optional[str] = None,
        *,
        mirror: bool = False,
        allow_width_mismatch: bool = False,
        allow_layer_mismatch: bool = False,
        allow_type_mismatch: bool = False,
    ) -> None:
        """Function to allow to transform this instance so that a port of this instance is connected (same position with 180° turn) to another instance.

        Args:
            portname: The name of the port of this instance to be connected
            other_instance: The other instance or a port
            other_port_name: The name of the other port. Ignored if :py:attr:`~other_instance` is a port.
            mirror: Instead of applying klayout.db.Trans.R180 as a connection transformation, use klayout.db.Trans.M90, which effectively means this instance will be mirrored and connected.
        """
        import gdsfactory as gf

        portname = port
        other = destination
        other_port_name = destination_name

        if isinstance(other, ComponentReference):
            if other_port_name is None:
                raise ValueError(
                    "portname cannot be None if an Instance Object is given"
                )
            op = other.ports[other_port_name]
        p = self.cell.ports[portname]
        if isinstance(p, gf.Port):
            p = port_to_kport(p, library=self.cell.klib)
        if isinstance(other, gf.Port):
            op = port_to_kport(other, library=self.cell.klib, in_dbu=True)
            print(op)
            if isinstance(port, kf.Port):
                op = kf.Port(port=op)
        else:
            op = other

        if p.width != op.width and not allow_width_mismatch:
            raise kf.kcell.PortWidthMismatch(
                self,
                other,
                p,
                op,
            )
        elif (
            gf.get_layer(p.layer) != gf.get_layer(op.layer) and not allow_layer_mismatch
        ):
            raise kf.kcell.PortLayerMismatch(self.cell.klib, self, other, p, op)
        elif p.port_type != op.port_type and not allow_type_mismatch:
            raise kf.kcell.PortTypeMismatch(self, other, p, op)
        else:
            if p.complex() or op.complex():
                cplx_conn_trans = kdb.DCplxTrans.M90 if mirror else kdb.DCplxTrans.R180
                self.instance.dcplx_trans = (
                    op.dcplx_trans(self.cell.klib.dbu)
                    * cplx_conn_trans
                    * p.dcplx_trans(self.cell.klib.dbu).inverted()
                )
            else:
                conn_trans = kdb.Trans.M90 if mirror else kdb.Trans.R180
                self.instance.trans = op.trans * conn_trans * p.trans.inverted()

    def move(
        self,
        origin: Union[Port, Coordinate, str] = (0, 0),
        destination: Optional[Union[Port, Coordinate, str]] = None,
        axis: Optional[str] = None,
    ) -> ComponentReference:
        """Move the ComponentReference from origin point to destination.

        Both origin and destination can be 1x2 array-like, Port, or a key
        corresponding to one of the Ports in this device_ref.

        Args:
            origin: Port, port_name or Coordinate.
            destination: Port, port_name or Coordinate.
            axis: for the movement.

        Returns:
            ComponentReference.
        """
        # If only one set of coordinates is defined, make sure it's used to move things
        if destination is None:
            destination = origin
            origin = (0, 0)

        if isinstance(origin, str):
            if origin not in self.ports:
                raise ValueError(f"{origin} not in {self.ports.keys()}")

            origin = self.ports[origin]
            # origin = cast(Port, origin)
            o = origin.center
        elif hasattr(origin, "center"):
            # origin = cast(Port, origin)
            o = origin.center
        elif np.array(origin).size == 2:
            o = origin
        else:
            raise ValueError(
                f"move(origin={origin})\n"
                f"Invalid origin = {origin!r} needs to be"
                f"a coordinate, port or port name {list(self.ports.keys())}"
            )

        if isinstance(destination, str):
            if destination not in self.ports:
                raise ValueError(f"{destination} not in {self.ports.keys()}")

            destination = self.ports[destination]
            d = destination.center
        if hasattr(destination, "center"):
            d = destination.center
        elif np.array(destination).size == 2:
            d = destination

        else:
            raise ValueError(
                f"{self.parent.name}.move(destination={destination!r}) \n"
                f"Invalid destination = {destination!r} needs to be"
                f"a coordinate, a port, or a valid port name {list(self.ports.keys())}"
            )

        # Lock one axis if necessary
        if axis == "x":
            d = (d[0], o[1])
        if axis == "y":
            d = (o[0], d[1])

        dxdy = np.array(d) - np.array(o)

        self.instance.dtrans = (
            kf.kdb.DTrans(float(dxdy[0]), float(dxdy[1])) * self.instance.dtrans
        )
        return self

    @classmethod
    def __get_validators__(cls):
        """Get validators for the Component object."""
        yield cls.validate

    @classmethod
    def validate(cls, v):
        """Pydantic assumes component is valid if the following are true."""
        MAX_NAME_LENGTH = 100
        assert isinstance(
            v, ComponentReference
        ), f"TypeError, Got {type(v)}, expecting Instance"
        assert (
            len(v.name) <= MAX_NAME_LENGTH
        ), f"name `{v.name}` {len(v.name)} > {MAX_NAME_LENGTH} "
        return v


ComponentReference = Instance


class Component(kf.KCell):
    """A Component is an empty canvas where you add polygons, references and ports \
            (to connect to other components).

    - stores settings that you use to build the component
    - stores info that you want to use
    - can return ports by type (optical, electrical ...)
    - can return netlist for circuit simulation
    - can write to GDS, OASIS
    - can show in KLayout, matplotlib, 3D, QT viewer, holoviews
    - can return copy, mirror, flattened (no references)

    Args:
        name: component_name. Use @cell decorator for auto-naming.
        with_uuid: adds unique identifier.

    Properties:
        info: dictionary that includes
            - derived properties
            - external metadata (test_protocol, docs, ...)
            - simulation_settings
            - function_name
            - name: for the component

        settings:
            full: full settings passed to the function to create component.
            changed: changed settings.
            default: default component settings.
            child: dict info from the children, if any.
    """

    # def __init__(
    #     self,
    #     name: str = "Unnamed",
    #     with_uuid: bool = False,
    # ) -> None:
    #     """Initialize the Component object."""
    #     self.uid = str(uuid.uuid4())[:8]
    #     if with_uuid or name == "Unnamed":
    #         name += f"_{self.uid}"
    #     self.name = name
    #     self.info: Dict[str, Any] = {} # user added
    #     self.settings: Dict[str, Any] = {} # cell decorator adds this
    #     self._locked = False
    #     self.get_child_name = False
    #     self._reference_names_counter = Counter()
    #     self._reference_names_used = set()
    #     self._references = []
    #     self.ports = {}
    #     self._named_references = {}

    def copy(self) -> "Component":
        """Copy the full component.

        Returns:
            cell: exact copy of the current cell.
        """
        kdb_copy = self._kdb_cell.dup()
        c = Component(library=self.klib, kdb_cell=kdb_copy)
        c.ports = self.ports
        for inst in self.insts:
            c.create_inst(inst.cell, inst.instance.trans)
        c._locked = False
        return c

    def create_inst(self, cell: kf.KCell, trans: kdb.Trans = kdb.Trans()) -> Instance:
        """Add an instance of another KCell.

        Args:
            cell: The cell to be added.
            trans: The transformation applied to the reference.

        Returns:
            :py:class:`~Instance`: The created instance.
        """
        ca = self.insert(kdb.CellInstArray(cell.cell_index(), trans))
        inst = Instance(cell, ca)
        self.insts.append(inst)
        return inst

    def __lshift__(self, cell: kf.KCell) -> Instance:
        """Convenience function for :py:attr:"~create_inst(cell)`.

        Args:
            cell: The cell to be added as an instance.
        """
        return self.create_inst(cell)

    @property
    def references(self):
        return self.insts

    # @property
    # def polygons(self) -> List[Polygon]:
    #     return self._cell.polygons

    @property
    def area(self) -> float:
        return self.bbox().area()

    # @property
    # def labels(self) -> List[Label]:
    #     return self._cell.labels

    # @property
    # def paths(self):
    #     return self._cell.paths

    # @property
    # def name(self) -> str:
    #     return self._cell.name

    # @name.setter
    # def name(self, value):
    #     self._cell.name = value

    def __iter__(self):
        """You can iterate over polygons, paths, labels and references."""
        return itertools.chain(self.polygons, self.paths, self.labels, self.references)

    def get_polygons(
        self,
        by_spec: Union[bool, Tuple[int, int]] = False,
        recursive: bool = True,
        include_paths: bool = True,
        as_array: bool = True,
    ) -> Union[List[Polygon], Dict[Tuple[int, int], List[Polygon]]]:
        """Return a list of polygons in this cell.

        Args:
            by_spec: bool or layer
                If True, the return value is a dictionary with the
                polygons of each individual pair (layer, datatype), which
                are used as keys.  If set to a tuple of (layer, datatype),
                only polygons with that specification are returned.
            recursive: integer or None
                If not None, defines from how many reference levels to
                retrieve polygons.  References below this level will result
                in a bounding box.  If `by_spec` is True the key will be the
                name of this cell.
            include_paths: If True, polygonal representation of paths are also included in the result.
            as_array: when as_array=false, return the Polygon objects instead.
                polygon objects have more information (especially when by_spec=False) and are faster to retrieve.

        Returns
            out: list of array-like[N][2] or dictionary
                List containing the coordinates of the vertices of each
                polygon, or dictionary with with the list of polygons (if
                `by_spec` is True).

        Note:
            Instances of `FlexPath` and `RobustPath` are also included in
            the result by computing their polygonal boundary.
        """
        if recursive:
            if by_spec:
                layer = self.klib.layer(*by_spec)
                return list(kdb.Region(self.begin_shapes_rec(layer)).each())

            else:
                return {
                    (layer_info.layer, layer_info.datatype): list(
                        kdb.Region(self.begin_shapes_rec(layer_index)).each()
                    )
                    for layer_index, layer_info in zip(
                        self.klib.layer_indexes(), self.klib.layer_infos()
                    )
                }
        else:
            if by_spec:
                return [
                    p.polygon
                    for p in self.shapes(self.klib.layer(*by_spec)).each(
                        kdb.Shapes.SRegions
                    )
                ]

            else:
                return {
                    (info.layer, info.datatype): [
                        p.polygon for p in self.shapes(index).each(kdb.Shapes.SRegions)
                    ]
                    for info, index in zip(
                        self.klib.layer_infos(), self.klib.layer_indexes()
                    )
                }

    def get_dependencies(self, recursive: bool = False) -> List[Component]:
        """Return a set of the cells included in this cell as references.

        Args:
            recursive: If True returns dependencies recursively.

        Returns:
            out: list of Components referenced by this Component.
        """
        if not recursive:
            return list({ref.parent for ref in self.references})

        references_set = set()
        _get_dependencies(self, references_set=references_set)
        return list(references_set)

    def get_component_spec(self):
        return (
            {
                "component": self.settings.function_name,
                "settings": self.settings.changed,
            }
            if self.settings
            else {"component": self.name, "settings": {}}
        )

    def __getitem__(self, key):
        """Access reference ports."""
        if key not in self.ports:
            ports = list(self.ports.keys())
            raise ValueError(f"{key!r} not in {ports}")

        return self.ports[key]

    def unlock(self) -> None:
        """Only do this if you know what you are doing."""
        self._locked = False

    def lock(self) -> None:
        """Makes sure components can't add new elements or move existing ones.

        Components lock automatically when going into the CACHE to
        ensure one component does not change others
        """
        self._locked = True

    def __setitem__(self, key, element):
        """Allow adding polygons and cell references.

        like D['arc3'] = pg.arc()

        Args:
            key: Alias name.
            element: Object that will be accessible by alias name.

        """
        if isinstance(element, (ComponentReference, Polygon)):
            self.named_references[key] = element
        else:
            raise ValueError(
                f"Tried to assign alias {key!r} in Component {self.name!r},"
                "but failed because the item was not a ComponentReference"
            )

    @classmethod
    def __get_validators__(cls):
        """Get validators for the Component object."""
        yield cls.validate

    @classmethod
    def validate(cls, v):
        """Pydantic assumes component is valid if the following are true.

        - name characters < MAX_NAME_LENGTH
        - is not empty (has references or polygons)
        """
        MAX_NAME_LENGTH = 99
        assert isinstance(
            v, Component
        ), f"TypeError, Got {type(v)}, expecting Component"
        assert (
            len(v.name) <= MAX_NAME_LENGTH
        ), f"name `{v.name}` {len(v.name)} > {MAX_NAME_LENGTH} "
        return v

    @property
    def named_references(self):
        # return self._named_references # FIXME
        return {}

    def add_label(
        self,
        text: str = "hello",
        position: Tuple[float, float] = (0.0, 0.0),
        height: float = 1.0,
        rotation: float = 0,
        layer="TEXT",
        x_reflection=False,
    ) -> Label:
        """Adds Label to the Component.

        Args:
            text: Label text.
            position: x-, y-coordinates of the Label location.
            height: height the Label text.
            rotation: Angle rotation of the Label text.
            layer: Specific layer(s) to put Label on.
            x_reflection: True reflects across the horizontal axis before rotation.
        """
        from gdsfactory.pdk import get_layer

        layer = get_layer(layer)

        gds_layer, gds_datatype = layer

        if not isinstance(text, str):
            text = text

        x, y = position
        trans = kdb.DTrans(int(rotation / 90), x_reflection, x, y)
        label = kdb.DText(text, trans)
        label.height = height
        layer = self.klib.layer(*layer)
        self.shapes(layer).insert(label)
        return label

    @property
    def bbox(self):
        """Returns the bounding box of the ComponentReference.

        it snaps to 3 decimals in um (0.001um = 1nm precision)
        """
        bbox = self._cell.bounding_box()
        if bbox is None:
            bbox = ((0, 0), (0, 0))
        return np.round(bbox, 3)

    # @property
    def ports(self):
        """Returns ports dict."""
        return self.ports.get_all(self)

    @property
    def ports_layer(self) -> Dict[str, str]:
        """Returns a mapping from layer0_layer1_E0: portName."""
        return map_ports_layer_to_orientation(self.ports)

    def port_by_orientation_cw(self, key: str, **kwargs):
        """Returns port by indexing them clockwise."""
        m = map_ports_to_orientation_cw(self.ports, **kwargs)
        if key not in m:
            raise KeyError(f"{key} not in {list(m.keys())}")
        key2 = m[key]
        return self.ports[key2]

    def port_by_orientation_ccw(self, key: str, **kwargs):
        """Returns port by indexing them clockwise."""
        m = map_ports_to_orientation_ccw(self.ports, **kwargs)
        if key not in m:
            raise KeyError(f"{key} not in {list(m.keys())}")
        key2 = m[key]
        return self.ports[key2]

    def get_ports_xsize(self, **kwargs) -> float:
        """Returns xdistance from east to west ports.

        Keyword Args:
            layer: port GDS layer.
            prefix: with in port name.
            orientation: in degrees.
            width: port width.
            layers_excluded: List of layers to exclude.
            port_type: optical, electrical, ...
        """
        ports_cw = self.get_ports_list(clockwise=True, **kwargs)
        ports_ccw = self.get_ports_list(clockwise=False, **kwargs)
        return snap_to_grid(ports_ccw[0].x - ports_cw[0].x)

    def get_ports_ysize(self, **kwargs) -> float:
        """Returns ydistance from east to west ports.

        Keyword Args:
            layer: port GDS layer.
            prefix: with in port name.
            orientation: in degrees.
            width: port width (um).
            layers_excluded: List of layers to exclude.
            port_type: optical, electrical, ...
        """
        ports_cw = self.get_ports_list(clockwise=True, **kwargs)
        ports_ccw = self.get_ports_list(clockwise=False, **kwargs)
        return snap_to_grid(ports_ccw[0].y - ports_cw[0].y)

    def plot_netlist(
        self, with_labels: bool = True, font_weight: str = "normal", **kwargs
    ):
        """Plots a netlist graph with networkx.

        Args:
            with_labels: add label to each node.
            font_weight: normal, bold.
            **kwargs: keyword arguments for the get_netlist function
        """
        import matplotlib.pyplot as plt
        import networkx as nx

        plt.figure()
        netlist = self.get_netlist(**kwargs)
        connections = netlist["connections"]
        placements = netlist["placements"]
        G = nx.Graph()
        G.add_edges_from(
            [
                (",".join(k.split(",")[:-1]), ",".join(v.split(",")[:-1]))
                for k, v in connections.items()
            ]
        )
        pos = {k: (v["x"], v["y"]) for k, v in placements.items()}
        labels = {k: ",".join(k.split(",")[:1]) for k in placements.keys()}
        nx.draw(
            G,
            with_labels=with_labels,
            font_weight=font_weight,
            labels=labels,
            pos=pos,
        )
        return G

    def plot_netlist_flat(
        self, with_labels: bool = True, font_weight: str = "normal", **kwargs
    ):
        """Plots a netlist graph with networkx.

        Args:
            flat: if true, will plot the flat netlist
            with_labels: add label to each node.
            font_weight: normal, bold.
            **kwargs: keyword arguments for the get_netlist function
        """
        import matplotlib.pyplot as plt
        import networkx as nx

        plt.figure()
        netlist = self.get_netlist_flat(**kwargs)
        connections = netlist["connections"]
        placements = netlist["placements"]
        connections_list = []
        for k, v_list in connections.items():
            connections_list.extend(
                (",".join(k.split(",")[:-1]), ",".join(v.split(",")[:-1]))
                for v in v_list
            )
        G = nx.Graph()
        G.add_edges_from(connections_list)
        pos = {k: (v["x"], v["y"]) for k, v in placements.items()}
        labels = {k: ",".join(k.split(",")[:1]) for k in placements.keys()}
        nx.draw(
            G,
            with_labels=with_labels,
            font_weight=font_weight,
            labels=labels,
            pos=pos,
        )
        return G

    def get_netlist_yaml(self, **kwargs) -> Dict[str, Any]:
        from gdsfactory.get_netlist import get_netlist_yaml

        return get_netlist_yaml(self, **kwargs)

    def write_netlist(self, filepath: str) -> None:
        """Write netlist in YAML."""
        netlist = self.get_netlist()
        OmegaConf.save(netlist, filepath)

    def write_netlist_dot(self, filepath: Optional[str] = None) -> None:
        """Write netlist graph in DOT format."""
        from networkx.drawing.nx_agraph import write_dot

        filepath = filepath or f"{self.name}.dot"

        G = self.plot_netlist()
        write_dot(G, filepath)

    def get_netlist(self, **kwargs) -> Dict[str, Any]:
        """From Component returns instances, connections and placements dict.

        Keyword Args:
            component: to extract netlist.
            full_settings: True returns all, false changed settings.
            tolerance: tolerance in nm to consider two ports connected.
            exclude_port_types: optional list of port types to exclude from netlisting.
            get_instance_name: function to get instance name.
            allow_multiple: False to raise an error if more than two ports share the same connection.
                if True, will return key: [value] pairs with [value] a list of all connected instances.

        Returns:
            Netlist dict (instances, connections, placements, ports)
                instances: Dict of instance name and settings.
                connections: Dict of Instance1Name,portName: Instance2Name,portName.
                placements: Dict of instance names and placements (x, y, rotation).
                ports: Dict portName: ComponentName,port.
                name: name of component.
        """
        from gdsfactory.get_netlist import get_netlist

        return get_netlist(component=self, **kwargs)

    def get_netlist_recursive(self, **kwargs) -> Dict[str, DictConfig]:
        """Returns recursive netlist for a component and subcomponents.

        Keyword Args:
            component: to extract netlist.
            component_suffix: suffix to append to each component name.
                useful if to save and reload a back-annotated netlist.
            get_netlist_func: function to extract individual netlists.
            full_settings: True returns all, false changed settings.
            tolerance: tolerance in nm to consider two ports connected.
            exclude_port_types: optional list of port types to exclude from netlisting.
            get_instance_name: function to get instance name.
            allow_multiple: False to raise an error if more than two ports share the same connection.
                if True, will return key: [value] pairs with [value] a list of all connected instances.

        Returns:
            Dictionary of netlists, keyed by the name of each component.
        """
        from gdsfactory.get_netlist import get_netlist_recursive

        return get_netlist_recursive(component=self, **kwargs)

    def get_netlist_flat(self, **kwargs) -> Dict[str, DictConfig]:
        """Returns a netlist where all subinstances are exposed and independently named.

        Keyword Args:
            component: to extract netlist.
            component_suffix: suffix to append to each component name.
                useful if to save and reload a back-annotated netlist.
            get_netlist_func: function to extract individual netlists.
            full_settings: True returns all, false changed settings.
            tolerance: tolerance in nm to consider two ports connected.
            exclude_port_types: optional list of port types to exclude from netlisting.
            get_instance_name: function to get instance name.
            allow_multiple: False to raise an error if more than two ports share the same connection.
                if True, will return key: [value] pairs with [value] a list of all connected instances.

        Returns:
            Dictionary of netlists, keyed by the name of each component.
        """
        from gdsfactory.get_netlist_flat import get_netlist_flat

        return get_netlist_flat(component=self, **kwargs)

    def assert_ports_on_grid(self, nm: int = 1) -> None:
        """Asserts that all ports are on grid."""
        for port in self.ports.copy()._ports:
            port.assert_on_grid(nm=nm)

    def get_ports(self, depth=None):
        """Returns copies of all the ports of the Component, rotated and \
                translated so that they're in their top-level position.

        The Ports returned are copies of the originals, but each copy has the same
        ``uid`` as the original so that they can be traced back to the original if needed.

        Args:
            depth : int or None
                If not None, defines from how many reference levels to
                retrieve Ports from.

        Returns:
            port_list : list of Port List of all Ports in the Component.
        """
        port_list = [p._copy() for p in self.ports.copy()._ports]

        if depth is None or depth > 0:
            for r in self.references:
                new_depth = None if depth is None else depth - 1
                ref_ports = r.parent.get_ports(depth=new_depth)

                # Transform ports that came from a reference
                ref_ports_transformed = []
                for rp in ref_ports:
                    new_port = rp._copy()
                    new_center, new_orientation = r._transform_port(
                        rp.center,
                        rp.orientation,
                        r.origin,
                        r.rotation,
                        r.x_reflection,
                    )
                    new_port.center = new_center
                    new_port.new_orientation = new_orientation
                    ref_ports_transformed.append(new_port)
                port_list += ref_ports_transformed

        return port_list

    def get_ports_dict(self, **kwargs) -> Dict[str, Port]:
        """Returns a dict of ports.

        Keyword Args:
            layer: port GDS layer.
            prefix: for example "E" for east, "W" for west ...
        """
        return select_ports(self.ports, **kwargs)

    def get_ports_list(self, **kwargs) -> List[Port]:
        """Returns list of ports.

        Keyword Args:
            layer: select ports with GDS layer.
            prefix: select ports with port name.
            orientation: select ports with orientation in degrees.
            width: select ports with port width.
            layers_excluded: List of layers to exclude.
            port_type: select ports with port_type (optical, electrical, vertical_te).
            clockwise: if True, sort ports clockwise, False: counter-clockwise.
        """
        return list(select_ports(self.ports, **kwargs).values())

    def ref(
        self,
        position: Coordinate = (0, 0),
        port_id: Optional[str] = None,
        rotation: float = 0,
        h_mirror: bool = False,
        v_mirror: bool = False,
    ) -> ComponentReference:
        """Returns Component reference.

        Args:
            position: x, y position.
            port_id: name of the port.
            rotation: in degrees.
            h_mirror: horizontal mirror using y axis (x, 1) (1, 0).
                This is the most common mirror.
            v_mirror: vertical mirror using x axis (1, y) (0, y).
        """
        _ref = ComponentReference(self)

        if port_id and port_id not in self.ports:
            raise ValueError(f"port {port_id} not in {self.ports.keys()}")

        origin = self.ports[port_id].center if port_id else (0, 0)
        if h_mirror:
            _ref.mirror_x(port_id)

        if v_mirror:
            _ref.mirror_y(port_id)

        if rotation != 0:
            _ref.rotate(rotation, origin)
        _ref.move(origin, position)

        return _ref

    def ref_center(self, position=(0, 0)):
        """Returns a reference of the component centered at (x=0, y=0)."""
        si = self.size_info
        yc = si.south + si.height / 2
        xc = si.west + si.width / 2
        center = (xc, yc)
        _ref = ComponentReference(self)
        _ref.move(center, position)
        return _ref

    def __repr__(self) -> str:
        """Return a string representation of the object."""
        refs = [
            f"parent: {inst.cell.name}, ports; {inst.ports}, transformation: {inst.trans}"
            for inst in self.insts
        ]
        return f"{self.name}: uid {self.cell_index()}, ports {list(self.ports)}, references {refs}, {len(self.get_polygons(recursive=False))} polygons"
        # return (
        #     f"{self.name}: uid {self.uid}, "
        #     f"ports {list(self.ports.keys())}, "
        #     f"references {list(self.named_references.keys())}, "
        #     f"{len(self.polygons)} polygons"
        # )

    def pprint(self) -> None:
        """Prints component info."""
        try:
            from rich import pretty

            pretty.install()
            pretty.pprint(self.to_dict())
        except ImportError:
            print(yaml.dump(self.to_dict()))

    def pprint_ports(self) -> None:
        """Prints component netlists."""
        ports_list = self.get_ports_list()
        for port in ports_list:
            print(port)

    @property
    def metadata_child(self) -> DictConfig:
        """Returns metadata from child if any, Otherwise returns component own.

        metadata Great to access the children metadata at the bottom of the
        hierarchy.
        """
        settings = dict(self.settings)

        while settings.get("child"):
            settings = settings.get("child")

        return DictConfig(dict(settings))

    @property
    def metadata(self) -> DictConfig:
        return DictConfig(dict(self.settings))

    def add_port(
        self,
        name: Optional[Union[str, object]] = None,
        center: Optional[Tuple[float, float]] = None,
        width: Optional[float] = None,
        orientation: Optional[float] = None,
        port: Optional[Port] = None,
        layer: LayerSpec = None,
        port_type: str = "optical",
        cross_section: Optional[CrossSection] = None,
    ) -> kf.DCplxPort:
        """Add port to component.

        You can copy an existing port like add_port(port = existing_port) or
        create a new port add_port(myname, mycenter, mywidth, myorientation).
        You can also copy an existing port
        with a new name add_port(port = existing_port, name = new_name)

        Args:
            name: port name.
            center: x, y.
            width: in um.
            orientation: in deg.
            port: optional port.
            layer: port layer.
            port_type: optical, electrical, vertical_dc, vertical_te, vertical_tm.
            cross_section: port cross_section.
        """
        from gdsfactory.pdk import get_layer, get_cross_section

        if port:
            name = name if name is not None else port.name

            if isinstance(port, (kf.Port, kf.DPort, kf.ICplxPort, kf.DCplxPort)):
                kf.KCell.add_port(self, port=port, name=name)
                return port

            elif isinstance(port, Port):
                port.orientation = float(port.orientation)
                p = kf.DCplxPort(
                    name=name,
                    position=port.center,
                    width=port.width,
                    angle=port.orientation,
                    layer=self.layer(*get_layer(port.layer)),
                    port_type=port.port_type,
                )
                kf.KCell.add_port(self, p)
                return p

            else:
                raise ValueError(
                    f"add_port() needs a Port or kf.Port, got {type(port)}"
                )

        if layer is None:
            if cross_section is None:
                raise ValueError(
                    f"You need to define layer or cross_section. Got {layer!r} and {cross_section}"
                )
            else:
                xs = get_cross_section(cross_section)
                layer = xs.layer

        layer = get_layer(layer)

        p = kf.DCplxPort(
            name=name,
            position=center,
            width=width,
            angle=orientation,
            layer=self.layer(*layer),
            port_type=port_type,
        )
        kf.KCell.add_port(self, p)
        return p

    def add_ports(
        self,
        ports: Union[List[Port], Dict[str, Port], kf.Ports, kf.kcell.InstancePorts],
        prefix: str = "",
    ) -> None:
        """Add a list or dict of ports.

        you can include a prefix to add to the new port names to avoid name conflicts.

        Args:
            ports: list or dict of ports.
            prefix: to prepend to each port name.
        """
        if isinstance(ports, (kf.kcell.InstancePorts, kf.Ports)):
            ports = ports.copy()._ports

        for port in list(ports):
            name = f"{prefix}{port.name}" if prefix else port.name
            self.add_port(name=name, port=port)

    def snap_ports_to_grid(self, nm: int = 1) -> None:
        for port in self.ports.copy()._ports:
            port.snap_to_grid(nm=nm)

    def remove_layers(
        self,
        layers: List[LayerSpec],
        recursive: bool = True,
    ) -> Component:
        """Remove a list of layers and returns the same Component.

        Args:
            layers: list of layers to remove.
            recursive: operate on the cells included in this cell.
        """
        from gdsfactory import get_layer

        for layer in layers:
            layer = get_layer(layer)
            self.shapes(self.klib.layer(layer[0], layer[1])).clear()

        if recursive:
            for cell in self.child_cells():
                cell.remove_layers(layers, recursive=False)

        return self

    @property
    def xmin(self):
        return self.bbox().left

    @property
    def xmax(self):
        return self.bbox().right

    @property
    def ymin(self):
        return self.bbox().bottom

    @property
    def ymax(self):
        return self.bbox().top

    def extract(
        self,
        layers: List[Union[Tuple[int, int], str]],
    ) -> Component:
        """Extract polygons from a Component and returns a new Component."""
        from gdsfactory.pdk import get_layer

        if type(layers) not in (list, tuple):
            raise ValueError(f"layers {layers!r} needs to be a list or tuple")

        layers = [get_layer(layer) for layer in layers]
        # component = self.copy()
        # component._cell.filter(spec=layers, remove=False)

        component = Component()
        poly_dict = self.get_polygons(by_spec=True, include_paths=False)

        for layer in layers:
            if layer in poly_dict:
                polygons = poly_dict[layer]
                for polygon in polygons:
                    component.add_polygon(polygon, layer)

        for layer in layers:
            for path in self._cell.get_paths(layer=layer):
                component.add(path)

        return component

    def add_polygon(self, points: Union[np.ndarray, kdb.Polygon], layer: LayerSpec):
        """Adds a Polygon to the Component.

        Args:
            points: Coordinates of the vertices of the Polygon.
            layer: layer spec to add polygon on.
        """
        from gdsfactory.pdk import get_layer

        layer = get_layer(layer)

        if not isinstance(points, kdb.DPolygon):
            points = kdb.DPolygon([kdb.DPoint(point[0], point[1]) for point in points])

        self.shapes(self.klib.layer(layer[0], layer[1])).insert(points)

    def _add_polygons(self, *polygons: List[Polygon]):
        self.is_unlocked()
        self._cell.add(*polygons)

    def copy_child_info(self, component: Component) -> None:
        """Copy and settings info from child component into parent.

        Parent components can access child cells settings.
        """
        if not isinstance(component, (Component, ComponentReference)):
            raise ValueError(
                f"{type(component)}" "is not a Component or ComponentReference"
            )

        self.get_child_name = True
        self.child = component
        self.info.update(component.info)
        self.settings.update(component.settings)

    @property
    def size_info(self) -> SizeInfo:
        """Size info of the component."""
        return SizeInfo(self.bbox)

    def get_setting(self, setting: str) -> Union[str, int, float]:
        return (
            self.info.get(setting)
            or self.settings.full.get(setting)
            or self.metadata_child.get(setting)
        )

    def is_unlocked(self) -> None:
        """Raises error if Component is locked."""
        if self._locked:
            raise MutabilityError(
                f"Component {self.name!r} cannot be modified as it's already on cache. "
                + mutability_error_message
            )

    def _add(self, element) -> None:
        """Add a new element or list of elements to this Component.

        Args:
            element: Polygon, ComponentReference or iterable
                The element or iterable of elements to be inserted in this cell.

        Raises:
            MutabilityError: if component is locked.
        """
        self.is_unlocked()
        if isinstance(element, ComponentReference):
            self._cell.add(element._reference)
            self._references.append(element)
        else:
            self.cell.add(element)

    def add(self, element) -> None:
        """Add a new element or list of elements to this Component.

        Args:
            element: Polygon, ComponentReference or iterable
                The element or iterable of elements to be inserted in this cell.

        Raises:
            MutabilityError: if component is locked.
        """
        if isinstance(element, ComponentReference):
            self._register_reference(element)
            self._add(element)
        elif isinstance(element, Iterable):
            for subelement in element:
                self.add(subelement)
        else:
            self._add(element)

    def add_array(
        self,
        component: Component,
        columns: int = 2,
        rows: int = 2,
        spacing: Tuple[float, float] = (100, 100),
        alias: Optional[str] = None,
    ) -> ComponentReference:
        """Creates a ComponentReference reference to a Component.

        Args:
            component: The referenced component.
            columns: Number of columns in the array.
            rows: Number of rows in the array.
            spacing: array-like[2] of int or float.
                Distance between adjacent columns and adjacent rows.
            alias: str or None. Alias of the referenced Component.

        Returns
            a: ComponentReference containing references to the Component.
        """
        if not isinstance(component, Component):
            raise TypeError("add_array() needs a Component object.")
        return self.insert(
            kdb.DCellInstArray(
                component.cell_index(),
                # kdb.DTrans.R0,
                kdb.DVector(),
                kdb.DVector(spacing[0], 0),
                kdb.DVector(0, spacing[1]),
                columns,
                rows,
            )
        )

    def distribute(
        self, elements="all", direction="x", spacing=100, separation=True, edge="center"
    ):
        """Distributes the specified elements in the Component.

        Args:
            elements : array-like of objects or 'all'
                Elements to distribute.
            direction : {'x', 'y'}
                Direction of distribution; either a line in the x-direction or
                y-direction.
            spacing : int or float
                Distance between elements.
            separation : bool
                If True, guarantees elements are separated with a fixed spacing
                between; if  False, elements are spaced evenly along a grid.
            edge : {'x', 'xmin', 'xmax', 'y', 'ymin', 'ymax'}
                Which edge to perform the distribution along (unused if
                separation == True)

        """
        if elements == "all":
            elements = self.polygons + self.references
        _distribute(
            elements=elements,
            direction=direction,
            spacing=spacing,
            separation=separation,
            edge=edge,
        )
        return self

    def align(self, elements="all", alignment="ymax"):
        """Align elements in the Component.

        Args:
            elements : array-like of objects, or 'all'
                Elements in the Component to align.
            alignment : {'x', 'y', 'xmin', 'xmax', 'ymin', 'ymax'}
                Which edge to align along (e.g. 'ymax' will move the elements such
                that all of their topmost points are aligned).
        """
        if elements == "all":
            elements = self.polygons + self.references
        _align(elements, alignment=alignment)
        return self

    def flatten(self, single_layer: Optional[LayerSpec] = None):
        """Returns a flattened copy of the component.

        Flattens the hierarchy of the Component such that there are no longer
        any references to other Components. All polygons and labels from
        underlying references are copied and placed in the top-level Component.
        If single_layer is specified, all polygons are moved to that layer.

        Args:
            single_layer: move all polygons are moved to the specified (optional).
        """
        component_flat = Component()

        _cell = self._cell.copy(name=component_flat.name)
        _cell = _cell.flatten()
        component_flat._cell = _cell
        if single_layer is not None:
            from gdsfactory import get_layer

            layer, datatype = get_layer(single_layer)
            for polygon in _cell.polygons:
                polygon.layer = layer
                polygon.datatype = datatype
            for path in _cell.paths:
                path.set_layers(layer)
                path.set_datatypes(datatype)

        component_flat.info = self.info.copy()
        component_flat.add_ports(self.ports)
        return component_flat

    def flatten_reference(self, ref: ComponentReference):
        """From existing cell replaces reference with a flatten reference \
        which has the transformations already applied.

        Transformed reference keeps the original name.

        Args:
            ref: the reference to flatten into a new cell.

        """
        from gdsfactory.functions import transformed

        self.remove(ref)
        new_component = transformed(ref, decorator=None)
        self.add_ref(new_component, alias=ref.name)

    def add_ref(
        self, component: Component, alias: Optional[str] = None, **kwargs
    ) -> ComponentReference:
        """Add ComponentReference to the current Component.

        Args:
            component: Component.
            alias: named_references.

        Keyword Args:
            columns: Number of columns in the array.
            rows: Number of rows in the array.
            spacing: Distances between adjacent columns and adjacent rows.
            origin: array-like[2] of int or float
                Position where the cell is inserted.
            rotation : int or float
                Angle of rotation of the reference (in `degrees`).
            magnification : int or float
                Magnification factor for the reference.
            x_reflection : bool
                If True, the reference is reflected parallel to the x direction
                before being rotated.
            name : str (optional)
                A name for the reference (if provided).

        """
        if not isinstance(component, Component):
            raise TypeError(f"type = {type(Component)} needs to be a Component.")
        # if alias: FIXME
        #     raise NotImplementedError("not yet")

        return self.create_inst(component)

    @property
    def layers(self) -> Set[Tuple[int, int]]:
        """Returns a set of the Layers in the Component."""
        return self.get_layers()

    def get_layers(self) -> Set[Tuple[int, int]]:
        """Return a set of (layer, datatype).

        .. code ::

            import gdsfactory as gf
            gf.components.straight().get_layers() == {(1, 0), (111, 0)}
        """
        return {(info.layer, info.datatype) for info in self.klib.layer_infos()}

    def _repr_html_(self) -> None:
        """Show geometry in KLayout and in matplotlib for Jupyter Notebooks."""

        self.show(show_ports=True)  # show in klayout
        self.__repr__()
        self.plot_klayout()

    def plot_klayout(self) -> None:
        """Returns ipython widget for klayout visualization.

        Defaults to matplotlib if it fails to import ipywidgets.
        """
        try:
            from gdsfactory.pdk import get_layer_views
            from gdsfactory.widgets.layout_viewer import LayoutViewer
            from IPython.display import display

            gdspath = self.write_gds(logging=False)
            lyp_path = gdspath.with_suffix(".lyp")

            layer_views = get_layer_views()
            layer_views.to_lyp(filepath=lyp_path)
            layout = LayoutViewer(gdspath, lyp_path)
            display(layout.image)
        except ImportError:
            print(
                "You can install `pip install gdsfactory[full]` for better visualization"
            )
            self.plot(plotter="matplotlib")

    def plot_jupyter(self):
        """Shows current gds in klayout. Uses Kweb if server running.

        if not tries using Klayout widget and finally defaults to matplotlib.
        """
        try:
            import os
            from gdsfactory.config import PATH
            from gdsfactory.pdk import get_layer_views
            from IPython.display import IFrame
            import kweb.server_jupyter as kj
            from html import escape

            gdspath = self.write_gds(gdsdir=PATH.gdslib / "extra", logging=False)

            dirpath = pathlib.Path(tempfile.TemporaryDirectory().name) / "gdsfactory"
            dirpath.mkdir(exist_ok=True, parents=True)
            lyp_path = dirpath / "layers.lyp"

            layer_props = get_layer_views()
            layer_props.to_lyp(filepath=lyp_path)

            src = f"http://127.0.0.1:{kj.port}/gds?gds_file={escape(str(gdspath))}&layer_props={escape(str(lyp_path))}"
            logger.debug(src)

            if kj.jupyter_server and not os.environ.get("DOCS", False):
                return IFrame(
                    src=src,
                    width=1400,
                    height=600,
                )
            else:
                return self.plot_klayout()
        except ImportError:
            print(
                "You can install `pip install gdsfactory[full]` for better visualization"
            )
            return self.plot_klayout()

    def plot_matplotlib(self, **kwargs) -> None:
        """Plot component using matplotlib.

        Keyword Args:
            show_ports: Sets whether ports are drawn.
            show_subports: Sets whether subports (ports that belong to references) are drawn.
            label_aliases: Sets whether aliases are labeled with a text name.
            new_window: If True, each call to quickplot() will generate a separate window.
            blocking: If True, calling quickplot() will pause execution of ("block") the
                remainder of the python code until the quickplot() window is closed.
                If False, the window will be opened and code will continue to run.
            zoom_factor: Sets the scaling factor when zooming the quickplot window with the
                mousewheel/trackpad.
            interactive_zoom: Enables using mousewheel/trackpad to zoom.
            fontsize: for labels.
            layers_excluded: list of layers to exclude.
            layer_views: layer_views colors loaded from Klayout.
            min_aspect: minimum aspect ratio.
        """
        from gdsfactory.quickplotter import quickplot

        quickplot(self, **kwargs)

    def plot(self, plotter: Optional[Plotter] = None, **kwargs) -> None:
        """Returns component plot using klayout, matplotlib, holoviews or qt.

        We recommend using klayout.

        Args:
            plotter: plot backend ('holoviews', 'matplotlib', 'qt', 'klayout').
        """
        plotter = plotter or CONF.get("plotter", "klayout")

        if plotter == "klayout":
            self.plot_klayout()
            return

        elif plotter == "matplotlib":
            from gdsfactory.quickplotter import quickplot

            quickplot(self, **kwargs)
            return

        elif plotter == "holoviews":
            try:
                import holoviews as hv

                hv.extension("bokeh")
            except ImportError as e:
                print("you need to `pip install holoviews`")
                raise e
            return self.plot_holoviews(**kwargs)

        elif plotter == "qt":
            from gdsfactory.quickplotter import quickplot2

            quickplot2(self)
            return
        else:
            raise ValueError(f"{plotter!r} not in {Plotter}")

    def plot_holoviews(
        self,
        layers_excluded: Optional[Layers] = None,
        layer_views: Optional[LayerViews] = None,
        min_aspect: float = 0.25,
        padding: float = 0.5,
    ):
        """Plot component in holoviews.

        Args:
            layers_excluded: list of layers to exclude.
            layer_views: layer_views colors loaded from Klayout.
            min_aspect: minimum aspect ratio.
            padding: around bounding box.

        Returns:
            Holoviews Overlay to display all polygons.
        """
        from gdsfactory.add_pins import get_pin_triangle_polygon_tip
        from gdsfactory.generic_tech import LAYER_VIEWS

        if layer_views is None:
            layer_views = LAYER_VIEWS

        try:
            import holoviews as hv

            hv.extension("bokeh")
        except ImportError as e:
            print("you need to `pip install holoviews`")
            raise e

        self._bb_valid = False  # recompute the bounding box
        b = self.bbox + ((-padding, -padding), (padding, padding))
        b = np.array(b.flat)
        center = np.array((np.sum(b[::2]) / 2, np.sum(b[1::2]) / 2))
        size = np.array((np.abs(b[2] - b[0]), np.abs(b[3] - b[1])))
        dx = np.array(
            (
                np.maximum(min_aspect * size[1], size[0]) / 2,
                np.maximum(size[1], min_aspect * size[0]) / 2,
            )
        )
        b = np.hstack((center - dx, center + dx))

        plots_to_overlay = []
        layers_excluded = [] if layers_excluded is None else layers_excluded

        for layer, polygon in self.get_polygons(by_spec=True).items():
            if layer in layers_excluded:
                continue

            try:
                layer_view = layer_views.get_from_tuple(layer)
            except ValueError:
                layers = list(layer_views.get_layer_views().keys())
                warnings.warn(f"{layer!r} not defined in {layers}")
                layer_view = LayerView(layer=layer)
            # TODO: Match up options with LayerViews
            plots_to_overlay.append(
                hv.Polygons(polygon, label=str(layer_view.name)).opts(
                    data_aspect=1,
                    frame_width=500,
                    ylim=(b[1], b[3]),
                    xlim=(b[0], b[2]),
                    fill_color=layer_view.fill_color.as_rgb() or "",
                    line_color=layer_view.frame_color.as_rgb() or "",
                    fill_alpha=layer_view.get_alpha() or "",
                    line_alpha=layer_view.get_alpha() or "",
                    tools=["hover"],
                )
            )
        for name, port in self.ports.items():
            name = str(name)
            polygon, ptip = get_pin_triangle_polygon_tip(port=port)

            plots_to_overlay.append(
                hv.Polygons(polygon, label=name).opts(
                    data_aspect=1,
                    frame_width=500,
                    fill_alpha=0,
                    ylim=(b[1], b[3]),
                    xlim=(b[0], b[2]),
                    color="red",
                    line_alpha=layer_view.get_alpha() or "",
                    tools=["hover"],
                )
                * hv.Text(ptip[0], ptip[1], name)
            )

        return hv.Overlay(plots_to_overlay).opts(
            show_legend=True, shared_axes=False, ylim=(b[1], b[3]), xlim=(b[0], b[2])
        )

    def show(
        self,
        show_ports: bool = False,
        show_subports: bool = False,
        **kwargs,
    ) -> None:
        """Show component in KLayout.

        returns a copy of the Component, so the original component remains intact.
        with pins markers on each port show_ports = True, and optionally also
        the ports from the references (show_subports=True)

        Args:
            show_ports: shows component with port markers and labels.
            port_marker_layer: for the ports.

        Keyword Args:
            gdspath: GDS file path to write to.
            gdsdir: directory for the GDS file. Defaults to /tmp/.
            unit: unit size for objects in library. 1um by default.
            precision: for object dimensions in the library (m). 1nm by default.
            timestamp: Defaults to 2019-10-25. If None uses current time.
        """
        from gdsfactory.show import show

        if show_ports:
            self.draw_ports()

        show(self, **kwargs)

    def to_3d(self, *args, **kwargs):
        """Returns Component 3D trimesh Scene.

        Keyword Args:
            component: to extrude in 3D.
            layer_views: layer colors from Klayout Layer Properties file.
                Defaults to active PDK.layer_views.
            layer_stack: contains thickness and zmin for each layer.
                Defaults to active PDK.layer_stack.
            exclude_layers: layers to exclude.
        """
        from gdsfactory.export.to_3d import to_3d

        return to_3d(self, *args, **kwargs)

    def to_gmsh(
        self,
        type,
        z=None,
        xsection_bounds=None,
        layer_stack=None,
        wafer_padding=0.0,
        wafer_layer=LAYER.WAFER,
        *args,
        **kwargs,
    ):
        """Returns a gmsh msh of the component for finite element simulation.

        Arguments:
            type: one of "xy", "uz", or "3D". Determines the type of mesh to return.
            z: used to define z-slice for xy meshing
            xsection_bounds: used to define in-plane line for uz meshing
            wafer_padding: padding beyond bbox to add to WAFER layers.

        Keyword Args:
            Arguments for the target meshing function in gdsfactory.simulation.gmsh
        """
        # Add WAFER layer:
        padded_component = Component()
        padded_component << self
        (xmin, ymin), (xmax, ymax) = self.bbox
        points = [
            [xmin - wafer_padding, ymin - wafer_padding],
            [xmax + wafer_padding, ymin - wafer_padding],
            [xmax + wafer_padding, ymax + wafer_padding],
            [xmin - wafer_padding, ymax + wafer_padding],
        ]
        padded_component.add_polygon(points, layer=wafer_layer)

        if layer_stack is None:
            raise ValueError(
                'A LayerStack must be provided through argument "layer_stack".'
            )
        if type == "xy":
            if z is None:
                raise ValueError(
                    'For xy-meshing, a z-value must be provided via the float argument "z".'
                )
            from gdsfactory.simulation.gmsh.xy_xsection_mesh import xy_xsection_mesh

            return xy_xsection_mesh(padded_component, z, layer_stack, **kwargs)
        elif type == "uz":
            if xsection_bounds is None:
                raise ValueError(
                    "For uz-meshing, you must provide a line in the xy-plane "
                    "via the Tuple argument [[x1,y1], [x2,y2]] xsection_bounds."
                )
            from gdsfactory.simulation.gmsh.uz_xsection_mesh import uz_xsection_mesh

            return uz_xsection_mesh(
                padded_component, xsection_bounds, layer_stack, **kwargs
            )
        elif type == "3D":
            from gdsfactory.simulation.gmsh.xyz_mesh import xyz_mesh

            return xyz_mesh(padded_component, layer_stack, **kwargs)
        else:
            raise ValueError(
                'Required argument "type" must be one of "xy", "uz", or "3D".'
            )

    def write_gds(
        self,
        gdspath: Optional[PathType] = None,
        gdsdir: Optional[PathType] = None,
    ) -> Path:
        """Write component to GDS and returns gdspath.

        Args:
            gdspath: GDS file path to write to.
            gdsdir: directory for the GDS file. Defaults to /tmp/randomFile/gdsfactory.
        """
        gdsdir = (
            gdsdir or pathlib.Path(tempfile.TemporaryDirectory().name) / "gdsfactory"
        )
        gdsdir = pathlib.Path(gdsdir)
        gdspath = gdspath or gdsdir / f"{self.name}.gds"
        gdspath = pathlib.Path(gdspath)
        gdsdir = gdspath.parent
        gdsdir.mkdir(exist_ok=True, parents=True)
        self.write(filename=gdspath)
        return gdspath

    def write_oas(
        self,
        gdspath: Optional[PathType] = None,
        gdsdir: Optional[PathType] = None,
        **kwargs,
    ) -> Path:
        """Write component to GDS and returns gdspath.

        Args:
            gdspath: GDS file path to write to.
            gdsdir: directory for the GDS file. Defaults to /tmp/randomFile/gdsfactory.
            unit: unit size for objects in library. 1um by default.
        """
        gdsdir = (
            gdsdir or pathlib.Path(tempfile.TemporaryDirectory().name) / "gdsfactory"
        )
        gdsdir = pathlib.Path(gdsdir)
        gdspath = gdspath or gdsdir / f"{self.name}.oas"
        gdspath = pathlib.Path(gdspath)
        gdsdir = gdspath.parent
        gdsdir.mkdir(exist_ok=True, parents=True)
        self.write(filename=gdspath)
        return gdspath

    def write_gds_with_metadata(self, *args, **kwargs) -> Path:
        """Write component in GDS and metadata (component settings) in YAML."""
        gdspath = self.write(*args, **kwargs)
        metadata = gdspath.with_suffix(".yml")
        metadata.write_text(self.to_yaml(with_cells=True, with_ports=True))
        logger.info(f"Write YAML metadata to {str(metadata)!r}")
        return gdspath

    def to_dict(
        self,
        ignore_components_prefix: Optional[List[str]] = None,
        ignore_functions_prefix: Optional[List[str]] = None,
        with_cells: bool = False,
        with_ports: bool = False,
    ) -> Dict[str, Any]:
        """Returns Dict representation of a component.

        Args:
            ignore_components_prefix: for components to ignore when exporting.
            ignore_functions_prefix: for functions to ignore when exporting.
            with_cells: write cells recursively.
            with_ports: write port information dict.
        """
        d = {}
        if with_ports:
            ports = {port.name: port.to_dict() for port in self.get_ports_list()}
            d["ports"] = ports

        if with_cells:
            cells = recurse_structures(
                self,
                ignore_functions_prefix=ignore_functions_prefix,
                ignore_components_prefix=ignore_components_prefix,
            )
            d["cells"] = clean_dict(cells)

        d["name"] = self.name
        d["settings"] = clean_dict(dict(self.settings))
        return d

    def to_yaml(self, **kwargs) -> str:
        """Write Dict representation of a component in YAML format.

        Args:
            ignore_components_prefix: for components to ignore when exporting.
            ignore_functions_prefix: for functions to ignore when exporting.
            with_cells: write cells recursively.
            with_ports: write port information.
        """
        return OmegaConf.to_yaml(self.to_dict(**kwargs))

    def to_dict_polygons(self) -> Dict[str, Any]:
        """Returns a dict representation of the flattened component."""
        d = {}
        polygons = {}
        layer_to_polygons = self.get_polygons(by_spec=True)

        for layer, polygons_layer in layer_to_polygons.items():
            layer_name = f"{layer[0]}_{layer[1]}"
            for polygon in polygons_layer:
                polygons[layer_name] = [tuple(snap_to_grid(v)) for v in polygon]

        ports = {port.name: port.settings for port in self.get_ports_list()}
        clean_dict(ports)
        clean_dict(polygons)
        d.info = self.info
        d.polygons = polygons
        d.ports = ports
        return d

    def auto_rename_ports(self, **kwargs) -> None:
        """Rename ports by orientation NSEW (north, south, east, west).

        Keyword Args:
            function: to rename ports.
            select_ports_optical: to select optical ports.
            select_ports_electrical: to select electrical ports.
            prefix_optical: prefix.
            prefix_electrical: prefix.

        .. code::

                  3  4
                 _|__|_
             2 -|      |- 5
                |      |
             1 -|______|- 6
                  |  |
                  8  7
        """
        self.is_unlocked()
        auto_rename_ports(self, **kwargs)

    def auto_rename_ports_counter_clockwise(self, **kwargs) -> None:
        self.is_unlocked()
        auto_rename_ports_counter_clockwise(self, **kwargs)

    def auto_rename_ports_layer_orientation(self, **kwargs) -> None:
        self.is_unlocked()
        auto_rename_ports_layer_orientation(self, **kwargs)

    def auto_rename_ports_orientation(self, **kwargs) -> None:
        """Rename ports by orientation NSEW (north, south, east, west).

        Keyword Args:
            function: to rename ports.
            select_ports_optical: to select ports.
            select_ports_electrical:
            prefix_optical:
            prefix_electrical:

        .. code::

                 N0  N1
                 |___|_
            W1 -|      |- E1
                |      |
            W0 -|______|- E0
                 |   |
                S0   S1
        """
        self.is_unlocked()
        auto_rename_ports_orientation(self, **kwargs)

    def move(
        self,
        origin: Float2 = (0, 0),
        destination: Optional[Float2] = None,
        axis: Optional[Axis] = None,
    ) -> Component:
        """Returns new Component with a moved reference to the original.

        component.

        Args:
            origin: of component.
            destination: x, y.
            axis: x or y.
        """
        from gdsfactory.functions import move

        return move(component=self, origin=origin, destination=destination, axis=axis)

    def mirror(
        self,
        p1: Float2 = (0, 1),
        p2: Float2 = (0, 0),
    ) -> Component:
        """Returns new Component with a mirrored reference.

        Args:
            p1: first point to define mirror axis.
            p2: second point to define mirror axis.
        """
        from gdsfactory.functions import mirror

        return mirror(component=self, p1=p1, p2=p2)

    def rotate(self, angle: float = 90) -> Component:
        """Returns new component with a rotated reference to the original.

        Args:
            angle: in degrees.
        """
        from gdsfactory.functions import rotate

        return rotate(component=self, angle=angle)

    def add_padding(self, **kwargs) -> Component:
        """Returns same component with padding.

        Keyword Args:
            component: for padding.
            layers: list of layers.
            suffix for name.
            default: default padding (50um).
            top: north padding.
            bottom: south padding.
            right: east padding.
            left: west padding.
        """
        from gdsfactory.add_padding import add_padding

        return add_padding(component=self, **kwargs)

    def absorb(self, reference) -> Component:
        """Absorbs polygons from ComponentReference into Component.

        Destroys the reference in the process but keeping the polygon geometry.

        Args:
            reference: ComponentReference to be absorbed into the Component.
        """
        if reference not in self.references:
            raise ValueError(
                "The reference you asked to absorb does not exist in this Component."
            )
        reference.flatten()
        return self

    def remove(self, items):
        """Removes items from a Component, which can include Ports, PolygonSets \
        CellReferences, ComponentReferences and Labels.

        Args:
            items: list of Items to be removed from the Component.
        """
        if not hasattr(items, "__iter__"):
            items = [items]
        for item in items:
            if isinstance(item, Port):
                self.ports = {k: v for k, v in self.ports.items() if v != item}
            elif isinstance(item, gdstk.Reference):
                self._cell.remove(item)
                item.owner = None
            elif isinstance(item, ComponentReference):
                self.references.remove(item)
                self._cell.remove(item._reference)
                item.owner = None
                self._named_references.pop(item.name)
            else:
                self._cell.remove(item)

        self._bb_valid = False
        return self

    def hash_geometry(self, precision: float = 1e-4) -> str:
        """Returns an SHA1 hash of the geometry in the Component.

        For each layer, each polygon is individually hashed and then the polygon hashes
        are sorted, to ensure the hash stays constant regardless of the ordering
        the polygons.  Similarly, the layers are sorted by (layer, datatype).

        Args:
            precision: Rounding precision for the the objects in the Component.
                For instance, a precision of 1e-2 will round a point at
                (0.124, 1.748) to (0.12, 1.75).

        """
        polygons_by_spec = self.get_polygons(by_spec=True, as_array=False)
        layers = np.array(list(polygons_by_spec.keys()))
        sorted_layers = layers[np.lexsort((layers[:, 0], layers[:, 1]))]

        final_hash = hashlib.sha1()
        for layer in sorted_layers:
            layer_hash = hashlib.sha1(layer.astype(np.int64)).digest()
            polygons = polygons_by_spec[tuple(layer)]
            polygons = [_rnd(p.points, precision) for p in polygons]
            polygon_hashes = np.sort([hashlib.sha1(p).digest() for p in polygons])
            final_hash.update(layer_hash)
            for ph in polygon_hashes:
                final_hash.update(ph)

        return final_hash.hexdigest()

    def get_labels(
        self, apply_repetitions=True, depth: Optional[int] = None, layer=None
    ) -> List[Label]:
        """Return labels.

        Args:
            apply_repetitions:.
            depth: None returns all labels and 0 top level.
            layer: layerspec.
        """
        from gdsfactory.pdk import get_layer

        if layer:
            layer, texttype = get_layer(layer)
        else:
            texttype = None
        return self._cell.get_labels(
            apply_repetitions=apply_repetitions,
            depth=depth,
            layer=layer,
            texttype=texttype,
        )

    def remove_labels(self) -> None:
        """Remove labels."""
        self._cell.remove(*self.labels)

    # Deprecated
    def get_info(self):
        """Gathers the .info dictionaries from every sub-Component and returns them in a list.

        Args:
            depth: int or None
                If not None, defines from how many reference levels to
                retrieve Ports from.

        Returns:
            list of dictionaries
                List of the ".info" property dictionaries from all sub-Components
        """
        D_list = self.get_dependencies(recursive=True)
        return [D.info.copy() for D in D_list]

    def remap_layers(
        self, layermap, include_labels: bool = True, include_paths: bool = True
    ) -> Component:
        """Returns a copy of the component with remapped layers.

        Args:
            layermap: Dictionary of values in format {layer_from : layer_to}.
            include_labels: Selects whether to move Labels along with polygons.
            include_paths: Selects whether to move Paths along with polygons.
        """
        component = self.copy()
        layermap = {_parse_layer(k): _parse_layer(v) for k, v in layermap.items()}

        all_D = list(component.get_dependencies(True))
        all_D.append(component)
        for D in all_D:
            for p in D.polygons:
                layer = (p.layer, p.datatype)
                if layer in layermap:
                    new_layer = layermap[layer]
                    p.layer = new_layer[0]
                    p.datatype = new_layer[1]
            if include_labels:
                for label in D.labels:
                    original_layer = (label.layer, label.texttype)
                    original_layer = _parse_layer(original_layer)
                    if original_layer in layermap:
                        new_layer = layermap[original_layer]
                        label.layer = new_layer[0]
                        label.texttype = new_layer[1]

            if include_paths:
                for path in D.paths:
                    new_layers = list(path.layers)
                    new_datatypes = list(path.datatypes)
                    for layer_number in range(len(new_layers)):
                        original_layer = _parse_layer(
                            (new_layers[layer_number], new_datatypes[layer_number])
                        )
                        if original_layer in layermap:
                            new_layer = layermap[original_layer]
                            new_layers[layer_number] = new_layer[0]
                            new_datatypes[layer_number] = new_layer[1]
                    path.set_layers(*new_layers)
                    path.set_datatypes(*new_datatypes)
        return component

<<<<<<< HEAD
=======
    def to_3d(
        self,
        layer_views: Optional[LayerViews] = None,
        layer_stack: Optional[LayerStack] = None,
        exclude_layers: Optional[Tuple[Layer, ...]] = None,
    ):
        """Return Component 3D trimesh Scene.

        Args:
            component: to extrude in 3D.
            layer_views: layer colors from Klayout Layer Properties file.
                Defaults to active PDK.layer_views.
            layer_stack: contains thickness and zmin for each layer.
                Defaults to active PDK.layer_stack.
            exclude_layers: layers to exclude.

        """
        from gdsfactory.export.to_3d import to_3d

        return to_3d(
            self,
            layer_views=layer_views,
            layer_stack=layer_stack,
            exclude_layers=exclude_layers,
        )

    def to_np(
        self,
        nm_per_pixel: int = 20,
        layers: Layers = ((1, 0),),
        values: Optional[Tuple[float, ...]] = None,
        pad_width: int = 1,
    ) -> np.ndarray:
        """Returns a pixelated numpy array from Component polygons.

        Args:
            component: Component.
            nm_per_pixel: you can go from 20 (coarse) to 4 (fine).
            layers: to convert. Order matters (latter overwrite former).
            values: associated to each layer (defaults to 1).
            pad_width: padding pixels around the image.

        """
        from gdsfactory.export.to_np import to_np

        return to_np(
            self,
            nm_per_pixel=nm_per_pixel,
            layers=layers,
            values=values,
            pad_width=pad_width,
        )

    def write_stl(
        self,
        filepath: str,
        layer_stack: Optional[LayerStack] = None,
        exclude_layers: Optional[Tuple[Layer, ...]] = None,
    ) -> np.ndarray:
        """Write a Component to STL for 3D printing.

        Args:
            filepath: to write STL to.
            layer_stack: contains thickness and zmin for each layer.
            exclude_layers: layers to exclude.
            use_layer_name: If True, uses LayerLevel names in output filenames rather than gds_layer and gds_datatype.
            hull_invalid_polygons: If True, replaces invalid polygons (determined by shapely.Polygon.is_valid) with its convex hull.
            scale: Optional factor by which to scale meshes before writing.

        """
        from gdsfactory.export.to_stl import to_stl

        return to_stl(
            self,
            filepath=filepath,
            layer_stack=layer_stack,
            exclude_layers=exclude_layers,
        )

    def to_gmsh(
        self,
        type,
        z=None,
        xsection_bounds=None,
        layer_stack=None,
        wafer_padding=0.0,
        wafer_layer=LAYER.WAFER,
        *args,
        **kwargs,
    ):
        """Returns a gmsh msh of the component for finite element simulation.

        Arguments:
            type: one of "xy", "uz", or "3D". Determines the type of mesh to return.
            z: used to define z-slice for xy meshing
            xsection_bounds: used to define in-plane line for uz meshing
            wafer_padding: padding beyond bbox to add to WAFER layers.

        Keyword Args:
            Arguments for the target meshing function in gdsfactory.simulation.gmsh
        """
        # Add WAFER layer:
        padded_component = Component()
        padded_component << self
        (xmin, ymin), (xmax, ymax) = self.bbox
        points = [
            [xmin - wafer_padding, ymin - wafer_padding],
            [xmax + wafer_padding, ymin - wafer_padding],
            [xmax + wafer_padding, ymax + wafer_padding],
            [xmin - wafer_padding, ymax + wafer_padding],
        ]
        padded_component.add_polygon(points, layer=wafer_layer)

        if layer_stack is None:
            raise ValueError(
                'A LayerStack must be provided through argument "layer_stack".'
            )
        if type == "xy":
            if z is None:
                raise ValueError(
                    'For xy-meshing, a z-value must be provided via the float argument "z".'
                )
            from gdsfactory.simulation.gmsh.xy_xsection_mesh import xy_xsection_mesh

            return xy_xsection_mesh(padded_component, z, layer_stack, **kwargs)
        elif type == "uz":
            if xsection_bounds is None:
                raise ValueError(
                    "For uz-meshing, you must provide a line in the xy-plane "
                    "via the Tuple argument [[x1,y1], [x2,y2]] xsection_bounds."
                )
            from gdsfactory.simulation.gmsh.uz_xsection_mesh import uz_xsection_mesh

            return uz_xsection_mesh(
                padded_component, xsection_bounds, layer_stack, **kwargs
            )
        elif type == "3D":
            from gdsfactory.simulation.gmsh.xyz_mesh import xyz_mesh

            return xyz_mesh(padded_component, layer_stack, **kwargs)
        else:
            raise ValueError(
                'Required argument "type" must be one of "xy", "uz", or "3D".'
            )

    def offset(
        self,
        distance: float = 0.1,
        polygons=None,
        use_union: bool = True,
        precision: float = 1e-4,
        join: str = "miter",
        tolerance: int = 2,
        layer: LayerSpec = "WG",
    ) -> Component:
        """Returns new Component with polygons eroded or dilated by an offset.

        Args:
            distance: Distance to offset polygons. Positive values expand, negative shrink.
            precision: Desired precision for rounding vertex coordinates.
            join: {'miter', 'bevel', 'round'} Type of join used to create polygon offset
            tolerance: For miter joints, this number must be at least 2 represents the
              maximal distance in multiples of offset between new vertices and their
              original position before beveling to avoid spikes at acute joints. For
              round joints, it indicates the curvature resolution in number of
              points per full circle.
            layer: Specific layer for new polygons.

        """
        import gdsfactory as gf

        gds_layer, gds_datatype = gf.get_layer(layer)
        p = gdstk.offset(
            polygons or self.get_polygons(),
            distance=distance,
            join=join,
            tolerance=tolerance,
            precision=precision,
            use_union=use_union,
            layer=gds_layer,
            datatype=gds_datatype,
        )

        component = gf.Component()
        component.add_polygon(p, layer=layer)
        return component

>>>>>>> 2bb8559a

def copy(
    D: Component,
    references=None,
    ports=None,
    polygons=None,
    paths=None,
    name=None,
    labels=None,
) -> Component:
    """Returns a Component copy.

    Args:
        D: component to copy.
    """
    D_copy = Component()
    D_copy.info = D.info
    # D_copy._cell = D._cell.copy(name=D_copy.name)

    for ref in references if references is not None else D.references:
        D_copy.add(copy_reference(ref))
    for port in (ports if ports is not None else D.ports).values():
        D_copy.add_port(port=port)
    for poly in polygons if polygons is not None else D.polygons:
        D_copy.add_polygon(poly)
    for path in paths if paths is not None else D.paths:
        D_copy.add(path)
    for label in labels if labels is not None else D.labels:
        D_copy.add_label(
            text=label.text,
            position=label.origin,
            layer=(label.layer, label.texttype),
        )

    if name is not None:
        D_copy.name = name

    return D_copy


def copy_reference(
    ref,
    parent=None,
    columns=None,
    rows=None,
    spacing=None,
    origin=None,
    rotation=None,
    magnification=None,
    x_reflection=None,
    name=None,
    v1=None,
    v2=None,
) -> ComponentReference:
    return ComponentReference(
        component=parent or ref.parent,
        columns=columns or ref.columns,
        rows=rows or ref.rows,
        spacing=spacing or ref.spacing,
        origin=origin or ref.origin,
        rotation=rotation or ref.rotation,
        magnification=magnification or ref.magnification,
        x_reflection=x_reflection or ref.x_reflection,
        name=name or ref.name,
        v1=v1 or ref.v1,
        v2=v2 or ref.v2,
    )


def test_get_layers() -> Component:
    import gdsfactory as gf

    c1 = gf.components.straight(
        length=10,
        width=0.5,
        layer=(2, 0),
        bbox_layers=[(111, 0)],
        bbox_offsets=[3],
        with_bbox=True,
        cladding_layers=None,
        add_pins=None,
        add_bbox=None,
    )
    assert c1.get_layers() == {(2, 0), (111, 0)}, c1.get_layers()
    # return c1
    c2 = c1.remove_layers([(111, 0)])
    assert c2.get_layers() == {(2, 0)}, c2.get_layers()
    return c2


def _filter_polys(polygons, layers_excl):
    return [
        polygon
        for polygon, layer, datatype in zip(
            polygons.polygons, polygons.layers, polygons.datatypes
        )
        if (layer, datatype) not in layers_excl
    ]


def recurse_structures(
    component: Component,
    ignore_components_prefix: Optional[List[str]] = None,
    ignore_functions_prefix: Optional[List[str]] = None,
) -> Dict[str, Any]:
    """Recurse component and components references recursively.

    Args:
        component: component to recurse.
        ignore_components_prefix: list of prefix to ignore.
        ignore_functions_prefix: list of prefix to ignore.
    """
    ignore_functions_prefix = ignore_functions_prefix or []
    ignore_components_prefix = ignore_components_prefix or []

    if (
        hasattr(component, "function_name")
        and component.function_name in ignore_functions_prefix
    ):
        return {}

    if hasattr(component, "name") and any(
        component.name.startswith(i) for i in ignore_components_prefix
    ):
        return {}

    output = {component.name: dict(component.settings)}
    for reference in component.references:
        if (
            isinstance(reference, ComponentReference)
            and reference.ref_cell.name not in output
        ):
            output.update(recurse_structures(reference.ref_cell))

    return output


def flatten_invalid_refs_recursive(
    component: Component, grid_size: Optional[float] = None
) -> Component:
    """Returns new Component with flattened references.

    Args:
        component: to flatten invalid references.
        grid_size: optional grid size in um.
    """
    from gdsfactory.decorators import is_invalid_ref
    from gdsfactory.functions import transformed
    import networkx as nx

    def _create_dag(component):
        """DAG where components point to references which then point to components again."""
        nodes = {}
        edges = {}

        def _add_nodes_recursive(g, component):
            g.add_node(component.name)
            nodes[component.name] = component
            for ref in component.references:
                edge_name = f"{component.name}:{ref.name}"
                g.add_edge(component.name, edge_name)
                g.add_edge(edge_name, ref.parent.name)
                edges[edge_name] = ref
                _add_nodes_recursive(g, ref.parent)

        g = nx.DiGraph()
        _add_nodes_recursive(g, component)

        return g, nodes, edges

    def _find_leaves(g):
        leaves = [n for n, d in g.out_degree() if d == 0]
        return leaves

    def _prune_leaves(g):
        """Prune components AND references pointing to them at the bottom of the DAG.
        Helper function
        """
        comps = _find_leaves(g)
        for component in comps:
            g.remove_node(component)
        refs = _find_leaves(g)
        for r in refs:
            g.remove_node(r)
        return g, comps, refs

    finished_comps = {}
    g, comps, refs = _create_dag(component)
    while True:
        g, comp_leaves, ref_leaves = _prune_leaves(g)
        if not comp_leaves:
            break
        new_comps = {}
        for ref_name in ref_leaves:
            r = refs[ref_name]
            comp_name, _ = ref_name.split(":")
            if comp_name in finished_comps:
                continue
            new_comps[comp_name] = comps[comp_name] = new_comps.get(
                comp_name
            ) or Component(name=comp_name)
            if is_invalid_ref(r, grid_size):
                comp = transformed(r, cache=False, decorator=None)  # type: ignore
                comps[comp.name] = comp
                r = refs[ref_name] = ComponentReference(comp)
            comps[comp_name].add(
                copy_reference(refs[ref_name], parent=comps[r.parent.name])
            )
        finished_comps.update(new_comps)
    return finished_comps[component.name]


def test_same_uid() -> None:
    import gdsfactory as gf

    c = Component()
    c << gf.components.rectangle()
    c << gf.components.rectangle()

    r1 = c.references[0].parent
    r2 = c.references[1].parent

    assert r1.uid == r2.uid, f"{r1.uid} must equal {r2.uid}"


def test_netlist_simple() -> None:
    import gdsfactory as gf

    c = gf.Component()
    c1 = c << gf.components.straight(length=1, width=2)
    c2 = c << gf.components.straight(length=2, width=2)
    c2.connect(port="o1", destination=c1.ports["o2"])
    c.add_port("o1", port=c1.ports["o1"])
    c.add_port("o2", port=c2.ports["o2"])
    netlist = c.get_netlist()
    # print(netlist.pretty())
    assert len(netlist["instances"]) == 2


def test_netlist_simple_width_mismatch_throws_error() -> None:
    import pytest

    import gdsfactory as gf

    c = gf.Component()
    c1 = c << gf.components.straight(length=1, width=1)
    c2 = c << gf.components.straight(length=2, width=2)
    c2.connect(port="o1", destination=c1.ports["o2"])
    c.add_port("o1", port=c1.ports["o1"])
    c.add_port("o2", port=c2.ports["o2"])
    with pytest.raises(ValueError):
        c.get_netlist()


def test_netlist_complex() -> None:
    import gdsfactory as gf

    c = gf.components.mzi_arms()
    netlist = c.get_netlist()
    # print(netlist.pretty())
    assert len(netlist["instances"]) == 4, len(netlist["instances"])


def test_extract() -> Component:
    import gdsfactory as gf

    c = gf.components.straight(
        length=10,
        width=0.5,
        bbox_layers=[gf.LAYER.WGCLAD],
        bbox_offsets=[3],
        with_bbox=True,
        cladding_layers=None,
        add_pins=None,
        add_bbox=None,
    )
    c2 = c.extract(layers=[gf.LAYER.WGCLAD])

    assert len(c.polygons) == 2, len(c.polygons)
    assert len(c2.polygons) == 1, len(c2.polygons)
    assert gf.LAYER.WGCLAD in c2.layers
    return c2


def hash_file(filepath):
    md5 = hashlib.md5()
    md5.update(filepath.read_bytes())
    return md5.hexdigest()


def test_bbox_reference() -> Component:
    import gdsfactory as gf

    c = gf.Component("component_with_offgrid_polygons")
    c1 = c << gf.components.rectangle(size=(1.5e-3, 1.5e-3), port_type=None)
    c2 = c << gf.components.rectangle(size=(1.5e-3, 1.5e-3), port_type=None)
    c2.xmin = c1.xmax

    assert c2.xsize == 2e-3
    return c2


def test_bbox_component() -> None:
    import gdsfactory as gf

    c = gf.components.rectangle(size=(1.5e-3, 1.5e-3), port_type=None)
    assert c.xsize == 2e-3


def test_remap_layers() -> None:
    import gdsfactory as gf

    c = gf.components.straight(layer=(2, 0))
    remap = c.remap_layers(layermap={(2, 0): gf.LAYER.WGN})
    hash_geometry = "83fbc6a8289505eaed3a2e3ab279cc03f5e4d00c"

    assert (
        remap.hash_geometry() == hash_geometry
    ), f"hash_geometry = {remap.hash_geometry()!r}"


def test_remove_labels() -> None:
    import gdsfactory as gf

    c = gf.c.straight()
    c.remove_labels()

    assert len(c.labels) == 0


def test_import_gds_settings():
    import gdsfactory as gf

    c = gf.components.mzi()
    gdspath = c.write_gds_with_metadata()
    c2 = gf.import_gds(gdspath, name="mzi_sample", read_metadata=True)
    c3 = gf.routing.add_fiber_single(c2)
    assert c3


def test_flatten_invalid_refs_recursive():
    import gdsfactory as gf

    @gf.cell
    def flat():
        c = gf.Component()
        mmi1 = (c << gf.components.mmi1x2()).move((0, 1e-4))
        mmi2 = (c << gf.components.mmi1x2()).rotate(90)
        mmi2.move((40, 20))
        route = gf.routing.get_route(mmi1.ports["o2"], mmi2.ports["o1"], radius=5)
        c.add(route.references)
        return c

    @gf.cell
    def hierarchy():
        c = gf.Component()
        (c << flat()).rotate(33)
        (c << flat()).move((100, 0))
        return c

    c_orig = hierarchy()
    c_new = flatten_invalid_refs_recursive(c_orig)
    assert c_new is not c_orig
    assert c_new != c_orig
    assert c_orig.references[0].parent.name != c_new.references[0].parent.name
    assert (
        c_orig.references[1].parent.references[0].parent.name
        != c_new.references[1].parent.references[0].parent.name
    )


if __name__ == "__main__":
    c = Component("parent")
    c2 = Component("child")
    length = 10
    width = 0.5
    layer = (1, 0)
    c2.add_polygon([(0, 0), (length, 0), (length, width), (0, width)], layer=layer)
    c.add_port(name="o1", center=(0, 0), width=0.5, orientation=180, layer=(1, 0))
    c.add_port(name="o2", center=(length, 0), width=0.5, orientation=180, layer=(1, 0))

    c << c2

    # print(c2.get_polygons())
    # print(c2.get_polygons((1, 0)))
    # print(c2.get_polygons(recursive=False))
    # print(c2.get_polygons((1, 0), recursive=False))
    # print(c2)
    # c2.show(show_ports=True)

    # kf.show('a.gds')
    # c2.write('a.gds')
    # layer = (2, 0)
    # width = 1
    # c2.add_polygon([(0, 0), (length, 0), (length, width), (0, width)], layer=layer)

    # ref = c << c2
    # ref.y = 10
    # c2.show()

    # c = gf.c.mzi()
    # c = gf.c.bend_circular()
    # c = gf.c.mzi()
    c.show()
    # import gdsfactory as gf
    # c2 = gf.Component()
    # r = c.ref()
    # c2.copy_child_info(c.named_references["sxt"])
    # test_remap_layers()
    # c = test_get_layers()
    # c.plot_qt()
    # c.ploth()
    # c = test_extract()
    # c.show()<|MERGE_RESOLUTION|>--- conflicted
+++ resolved
@@ -1032,7 +1032,7 @@
         layer: LayerSpec = None,
         port_type: str = "optical",
         cross_section: Optional[CrossSection] = None,
-    ) -> kf.DCplxPort:
+    ) -> kf.Port:
         """Add port to component.
 
         You can copy an existing port like add_port(port = existing_port) or
@@ -1055,13 +1055,13 @@
         if port:
             name = name if name is not None else port.name
 
-            if isinstance(port, (kf.Port, kf.DPort, kf.ICplxPort, kf.DCplxPort)):
+            if isinstance(port, (kf.Port, kf.DPort, kf.ICplxPort, kf.Port)):
                 kf.KCell.add_port(self, port=port, name=name)
                 return port
 
             elif isinstance(port, Port):
                 port.orientation = float(port.orientation)
-                p = kf.DCplxPort(
+                p = kf.Port(
                     name=name,
                     position=port.center,
                     width=port.width,
@@ -1088,7 +1088,7 @@
 
         layer = get_layer(layer)
 
-        p = kf.DCplxPort(
+        p = kf.Port(
             name=name,
             position=center,
             width=width,
@@ -1713,21 +1713,6 @@
 
         show(self, **kwargs)
 
-    def to_3d(self, *args, **kwargs):
-        """Returns Component 3D trimesh Scene.
-
-        Keyword Args:
-            component: to extrude in 3D.
-            layer_views: layer colors from Klayout Layer Properties file.
-                Defaults to active PDK.layer_views.
-            layer_stack: contains thickness and zmin for each layer.
-                Defaults to active PDK.layer_stack.
-            exclude_layers: layers to exclude.
-        """
-        from gdsfactory.export.to_3d import to_3d
-
-        return to_3d(self, *args, **kwargs)
-
     def to_gmsh(
         self,
         type,
@@ -2185,12 +2170,10 @@
                     path.set_datatypes(*new_datatypes)
         return component
 
-<<<<<<< HEAD
-=======
     def to_3d(
         self,
         layer_views: Optional[LayerViews] = None,
-        layer_stack: Optional[LayerStack] = None,
+        layer_stack: Optional = None,
         exclude_layers: Optional[Tuple[Layer, ...]] = None,
     ):
         """Return Component 3D trimesh Scene.
@@ -2243,7 +2226,7 @@
     def write_stl(
         self,
         filepath: str,
-        layer_stack: Optional[LayerStack] = None,
+        layer_stack: Optional = None,
         exclude_layers: Optional[Tuple[Layer, ...]] = None,
     ) -> np.ndarray:
         """Write a Component to STL for 3D printing.
@@ -2265,72 +2248,6 @@
             layer_stack=layer_stack,
             exclude_layers=exclude_layers,
         )
-
-    def to_gmsh(
-        self,
-        type,
-        z=None,
-        xsection_bounds=None,
-        layer_stack=None,
-        wafer_padding=0.0,
-        wafer_layer=LAYER.WAFER,
-        *args,
-        **kwargs,
-    ):
-        """Returns a gmsh msh of the component for finite element simulation.
-
-        Arguments:
-            type: one of "xy", "uz", or "3D". Determines the type of mesh to return.
-            z: used to define z-slice for xy meshing
-            xsection_bounds: used to define in-plane line for uz meshing
-            wafer_padding: padding beyond bbox to add to WAFER layers.
-
-        Keyword Args:
-            Arguments for the target meshing function in gdsfactory.simulation.gmsh
-        """
-        # Add WAFER layer:
-        padded_component = Component()
-        padded_component << self
-        (xmin, ymin), (xmax, ymax) = self.bbox
-        points = [
-            [xmin - wafer_padding, ymin - wafer_padding],
-            [xmax + wafer_padding, ymin - wafer_padding],
-            [xmax + wafer_padding, ymax + wafer_padding],
-            [xmin - wafer_padding, ymax + wafer_padding],
-        ]
-        padded_component.add_polygon(points, layer=wafer_layer)
-
-        if layer_stack is None:
-            raise ValueError(
-                'A LayerStack must be provided through argument "layer_stack".'
-            )
-        if type == "xy":
-            if z is None:
-                raise ValueError(
-                    'For xy-meshing, a z-value must be provided via the float argument "z".'
-                )
-            from gdsfactory.simulation.gmsh.xy_xsection_mesh import xy_xsection_mesh
-
-            return xy_xsection_mesh(padded_component, z, layer_stack, **kwargs)
-        elif type == "uz":
-            if xsection_bounds is None:
-                raise ValueError(
-                    "For uz-meshing, you must provide a line in the xy-plane "
-                    "via the Tuple argument [[x1,y1], [x2,y2]] xsection_bounds."
-                )
-            from gdsfactory.simulation.gmsh.uz_xsection_mesh import uz_xsection_mesh
-
-            return uz_xsection_mesh(
-                padded_component, xsection_bounds, layer_stack, **kwargs
-            )
-        elif type == "3D":
-            from gdsfactory.simulation.gmsh.xyz_mesh import xyz_mesh
-
-            return xyz_mesh(padded_component, layer_stack, **kwargs)
-        else:
-            raise ValueError(
-                'Required argument "type" must be one of "xy", "uz", or "3D".'
-            )
 
     def offset(
         self,
@@ -2374,7 +2291,6 @@
         component.add_polygon(p, layer=layer)
         return component
 
->>>>>>> 2bb8559a
 
 def copy(
     D: Component,
