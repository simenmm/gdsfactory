--- conflicted
+++ resolved
@@ -15,12 +15,7 @@
 
 from pydantic import BaseModel, Field, validate_arguments
 from typing_extensions import Literal
-<<<<<<< HEAD
 from gdsfactory.add_pins import add_pins_inside1nm, add_pins_siepic_optical, add_bbox
-=======
-
-from gdsfactory.add_pins import add_pins_inside1nm, add_pins_siepic_optical
->>>>>>> e14b6d21
 
 nm = 1e-3
 
